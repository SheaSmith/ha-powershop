"""Sensor platform for powershop_nz."""

from __future__ import annotations

from typing import TYPE_CHECKING, Any

from datetime import datetime, date, time, timedelta

from homeassistant.components.sensor import SensorEntity, SensorEntityDescription
from homeassistant.components.recorder.models import StatisticData, StatisticMetaData
from homeassistant.components.recorder.statistics import async_add_external_statistics
from homeassistant.const import UnitOfEnergy
from homeassistant.util import dt as dt_util

from .const import DOMAIN
from .entity import IntegrationBlueprintEntity

if TYPE_CHECKING:
    from homeassistant.core import HomeAssistant
    from homeassistant.helpers.entity_platform import AddEntitiesCallback

    from .coordinator import BlueprintDataUpdateCoordinator
    from .data import IntegrationBlueprintConfigEntry

ENTITY_DESCRIPTIONS = (
    SensorEntityDescription(
        key="consumption_kwh",
        name="Consumption (kWh)",
        icon="mdi:flash",
    ),
    SensorEntityDescription(
        key="special_incl_rate",
        name="Special rate",
        icon="mdi:cash",
    ),
    SensorEntityDescription(
        key="element_consumption_kwh",
        name="Element Consumption (kWh)",
        icon="mdi:flash-triangle-outline",
    ),
)


async def async_setup_entry(
    hass: HomeAssistant,  # noqa: ARG001 Unused function argument: `hass`
    entry: IntegrationBlueprintConfigEntry,
    async_add_entities: AddEntitiesCallback,
) -> None:
    """Set up the sensor platform."""
    # Create a sensor per property returned by the coordinator
    coordinator = entry.runtime_data.coordinator
    props: list[dict[str, Any]] = (
        coordinator.data.get("properties", []) if coordinator.data else []
    )

<<<<<<< HEAD
    entities: list[
        IntegrationBlueprintSensor | IntegrationBlueprintSpecialInclRateSensor
    ] = []
=======
    entities: list[SensorEntity] = []
>>>>>>> 3a014ccf
    for prop in props:
        cid = str(prop.get("consumer_id"))
        name = prop.get("name")
        conn = prop.get("connection_number")
        entities.append(
            IntegrationBlueprintSensor(
                coordinator=coordinator,
                entity_description=ENTITY_DESCRIPTIONS[0],
                consumer_id=cid,
                name=name,
                connection_number=conn,
            )
        )
        entities.append(
            IntegrationBlueprintSpecialInclRateSensor(
                coordinator=coordinator,
                entity_description=ENTITY_DESCRIPTIONS[1],
                consumer_id=cid,
                name=name,
                connection_number=conn,
            )
        )
        # Add a sensor per meter element from CSV, if available
        elements_by_cid = (coordinator.data or {}).get("elements", {}).get(cid, {})
        for elem_name in elements_by_cid.keys():
            entities.append(
                IntegrationBlueprintElementSensor(
                    coordinator=coordinator,
                    entity_description=ENTITY_DESCRIPTIONS[2],
                    consumer_id=cid,
                    name=f"{name} {elem_name}",
                    connection_number=conn,
                    element_name=elem_name,
                )
            )

    if entities:
        async_add_entities(entities)


class IntegrationBlueprintSensor(IntegrationBlueprintEntity, SensorEntity):
    """powershop_nz Sensor class."""

    _attr_native_unit_of_measurement = UnitOfEnergy.KILO_WATT_HOUR

    def __init__(
        self,
        coordinator: BlueprintDataUpdateCoordinator,
        entity_description: SensorEntityDescription,
        *,
        consumer_id: str,
        name: str | None,
        connection_number: str | None,
    ) -> None:
        """Initialize the sensor class for a specific property."""
        super().__init__(
            coordinator,
            consumer_id=consumer_id,
            name=name,
            connection_number=connection_number,
        )
        self.entity_description = entity_description
        self._consumer_id = consumer_id
        self._prop_name = name or f"Property {consumer_id}"

    async def async_added_to_hass(self) -> None:
        await super().async_added_to_hass()
        # Publish statistics when the entity is added
        await self._publish_statistics()

    def _handle_coordinator_update(self) -> None:
        # When new data arrives, republish/upsert statistics
        self.hass.async_create_task(self._publish_statistics())
        super()._handle_coordinator_update()

    async def _publish_statistics(self) -> None:
        data = self.coordinator.data or {}
        usages_by_cid: dict[str, Any] = data.get("usages", {})
        usage_payload = usages_by_cid.get(self._consumer_id)
        if not usage_payload or "data" not in usage_payload:
            return
        usage_days = usage_payload["data"].get("usages", [])
        if not usage_days:
            return

        # Sort by date to ensure chronological order
        def _extract_date(d: dict[str, Any]) -> date:
            dstr = d.get("iso8601_date") or d.get("date")
            try:
                return date.fromisoformat(dstr)
            except Exception:
                # Fallback: try parsing common formats
                return datetime.strptime(dstr, "%Y-%m-%d").date()

        usage_days_sorted = sorted(usage_days, key=_extract_date)

        tz = dt_util.get_time_zone(self.hass.config.time_zone) or dt_util.UTC
        running_sum_kwh = 0.0
        stats: list[StatisticData] = []

        for day in usage_days_sorted:
            dstr = day.get("iso8601_date") or day.get("date")
            try:
                day_date = date.fromisoformat(dstr)
            except Exception:
                day_date = datetime.strptime(dstr, "%Y-%m-%d").date()
            base_local = datetime.combine(day_date, time(0, 0, tzinfo=tz))
            values = day.get("usage", []) or []
            # Aggregate half-hour Wh into hourly kWh
            for i in range(0, len(values) - 1, 2):
                try:
                    wh = float(values[i]) + float(values[i + 1])
                except Exception:
                    continue
                kwh = wh / 1000.0
                running_sum_kwh += kwh
                hour_index = i // 2
                start_local = base_local + timedelta(hours=hour_index)
                start_utc = dt_util.as_utc(start_local)
                stats.append(StatisticData(start=start_utc, sum=running_sum_kwh))

        if not stats:
            return

        metadata = StatisticMetaData(
            has_mean=False,
            has_sum=True,
            name=f"{self._prop_name} Consumption",
            source=DOMAIN,
            statistic_id=f"{DOMAIN}:consumption_{self._consumer_id}",
            unit_of_measurement=UnitOfEnergy.KILO_WATT_HOUR,
        )
        async_add_external_statistics(self.hass, metadata, stats)

    @property
    def native_value(self) -> float | None:
        """Return today's total usage (kWh) for this property (for quick glance)."""
        data = self.coordinator.data or {}
        usages_by_cid: dict[str, Any] = data.get("usages", {})
        usage_payload = usages_by_cid.get(self._consumer_id)
        if not usage_payload or "data" not in usage_payload:
            return None
        usages = usage_payload["data"].get("usages", [])
        if not usages:
            return None
        # Try to find today's date, else use the most recent day
        today_str = datetime.now().strftime("%Y-%m-%d")
        chosen = None
        for day in usages:
            if day.get("date") == today_str or day.get("iso8601_date") == today_str:
                chosen = day
                break
        if chosen is None:
            chosen = usages[-1]
        values = chosen.get("usage", []) or []
        if not values:
            return None
        try:
            total_wh = float(sum(float(v) for v in values))
            return round(total_wh / 1000.0, 3)
        except Exception:
            return None


<<<<<<< HEAD
class IntegrationBlueprintSpecialInclRateSensor(
    IntegrationBlueprintEntity, SensorEntity
):
=======
class IntegrationBlueprintElementSensor(IntegrationBlueprintEntity, SensorEntity):
    """Consumption sensor for a specific meter element (from CSV)."""

    _attr_native_unit_of_measurement = UnitOfEnergy.KILO_WATT_HOUR

    def __init__(
        self,
        coordinator: BlueprintDataUpdateCoordinator,
        entity_description: SensorEntityDescription,
        *,
        consumer_id: str,
        name: str | None,
        connection_number: str | None,
        element_name: str,
    ) -> None:
        super().__init__(
            coordinator,
            consumer_id=consumer_id,
            name=name,
            connection_number=connection_number,
        )
        self.entity_description = entity_description
        self._element_name = element_name
        # Unique ID per element
        self._attr_unique_id = f"{coordinator.config_entry.entry_id}_{consumer_id}_element_{element_name}"
        self._prop_name = name or f"Property {consumer_id}"

    @property
    def name(self) -> str | None:
        return f"{self._prop_name} {self._element_name} Consumption"

    async def async_added_to_hass(self) -> None:
        await super().async_added_to_hass()
        await self._publish_statistics()

    def _handle_coordinator_update(self) -> None:
        self.hass.async_create_task(self._publish_statistics())
        super()._handle_coordinator_update()

    async def _publish_statistics(self) -> None:
        data = self.coordinator.data or {}
        by_cid = (data.get("elements") or {}).get(self._consumer_id) or {}
        payload = by_cid.get(self._element_name)
        if not payload:
            return
        usage_days = payload.get("usages", [])
        if not usage_days:
            return

        tz = dt_util.get_time_zone(self.hass.config.time_zone) or dt_util.UTC
        running_sum_kwh = 0.0
        stats: list[StatisticData] = []
        for day in usage_days:
            d = datetime.strptime(day.get("date"), "%Y-%m-%d").date()
            base_local = datetime.combine(d, time(0, 0, tzinfo=tz))
            values_wh = day.get("usage", [])
            # Aggregate half-hour Wh into hourly kWh
            for i in range(0, len(values_wh) - 1, 2):
                try:
                    wh = float(values_wh[i]) + float(values_wh[i + 1])
                except Exception:
                    continue
                kwh = wh / 1000.0
                running_sum_kwh += kwh
                hour_index = i // 2
                start_local = base_local + timedelta(hours=hour_index)
                start_utc = dt_util.as_utc(start_local)
                stats.append(StatisticData(start=start_utc, sum=running_sum_kwh))
        if not stats:
            return
        metadata = StatisticMetaData(
            has_mean=False,
            has_sum=True,
            name=f"{self._prop_name} {self._element_name} Consumption",
            source=DOMAIN,
            statistic_id=f"{DOMAIN}:consumption_{self._consumer_id}_{self._element_name}",
            unit_of_measurement=UnitOfEnergy.KILO_WATT_HOUR,
        )
        async_add_external_statistics(self.hass, metadata, stats)

    @property
    def native_value(self) -> float | None:
        data = self.coordinator.data or {}
        by_cid = (data.get("elements") or {}).get(self._consumer_id) or {}
        payload = by_cid.get(self._element_name)
        if not payload:
            return None
        usages = payload.get("usages", [])
        if not usages:
            return None
        chosen = usages[-1]
        values = chosen.get("usage", []) or []
        if not values:
            return None
        try:
            total_wh = float(sum(float(v) for v in values))
            return round(total_wh / 1000.0, 3)
        except Exception:
            return None


class IntegrationBlueprintSpecialInclRateSensor(IntegrationBlueprintEntity, SensorEntity):
>>>>>>> 3a014ccf
    """Sensor to show special GST-inclusive rate (current month) in $/kWh for a property."""

    _attr_native_unit_of_measurement = "$/kWh"

    def __init__(
        self,
        coordinator: BlueprintDataUpdateCoordinator,
        entity_description: SensorEntityDescription,
        *,
        consumer_id: str,
        name: str | None,
        connection_number: str | None,
    ) -> None:
        super().__init__(
            coordinator,
            consumer_id=consumer_id,
            name=name,
            connection_number=connection_number,
        )
        self.entity_description = entity_description
        self._consumer_id = consumer_id
        self._prop_name = name or f"Property {consumer_id}"
        # Make unique ID distinct from consumption sensor
        self._attr_unique_id = (
            f"{coordinator.config_entry.entry_id}_{consumer_id}_special_incl_rate"
        )

    @property
    def name(self) -> str | None:
        return "Special rate"

    @property
    def native_value(self) -> float | None:
        data = self.coordinator.data or {}
        rates_by_cid: dict[str, Any] = data.get("rates", {})
        payload = rates_by_cid.get(self._consumer_id) or {}
        value = payload.get("special_incl_dollars_current_month")
        try:
            return round(float(value), 4) if value is not None else None
        except Exception:
            return None

    @property
    def extra_state_attributes(self) -> dict[str, Any] | None:
        data = self.coordinator.data or {}
        rates_by_cid: dict[str, Any] = data.get("rates", {})
        payload = rates_by_cid.get(self._consumer_id) or {}
        if not payload:
            return None
        return {
            "month": payload.get("month_label"),
            "source": "special",
        }<|MERGE_RESOLUTION|>--- conflicted
+++ resolved
@@ -53,13 +53,7 @@
         coordinator.data.get("properties", []) if coordinator.data else []
     )
 
-<<<<<<< HEAD
-    entities: list[
-        IntegrationBlueprintSensor | IntegrationBlueprintSpecialInclRateSensor
-    ] = []
-=======
     entities: list[SensorEntity] = []
->>>>>>> 3a014ccf
     for prop in props:
         cid = str(prop.get("consumer_id"))
         name = prop.get("name")
@@ -224,11 +218,6 @@
             return None
 
 
-<<<<<<< HEAD
-class IntegrationBlueprintSpecialInclRateSensor(
-    IntegrationBlueprintEntity, SensorEntity
-):
-=======
 class IntegrationBlueprintElementSensor(IntegrationBlueprintEntity, SensorEntity):
     """Consumption sensor for a specific meter element (from CSV)."""
 
@@ -253,7 +242,9 @@
         self.entity_description = entity_description
         self._element_name = element_name
         # Unique ID per element
-        self._attr_unique_id = f"{coordinator.config_entry.entry_id}_{consumer_id}_element_{element_name}"
+        self._attr_unique_id = (
+            f"{coordinator.config_entry.entry_id}_{consumer_id}_element_{element_name}"
+        )
         self._prop_name = name or f"Property {consumer_id}"
 
     @property
@@ -330,8 +321,9 @@
             return None
 
 
-class IntegrationBlueprintSpecialInclRateSensor(IntegrationBlueprintEntity, SensorEntity):
->>>>>>> 3a014ccf
+class IntegrationBlueprintSpecialInclRateSensor(
+    IntegrationBlueprintEntity, SensorEntity
+):
     """Sensor to show special GST-inclusive rate (current month) in $/kWh for a property."""
 
     _attr_native_unit_of_measurement = "$/kWh"
